--- conflicted
+++ resolved
@@ -169,10 +169,10 @@
     // compute |J| for this triangle
     double jacob = det_jacobian(pts);
     // compute entries in the vector S*c^n, where S is the stiffness matrix and c^n is the vector of coefficients from the n-th time step
-    double dx_de = 0.5 * (pts[0][0] - pts[1][0]);
-    double dx_dn = 0.5 * (pts[2][0] - pts[1][0]);
-    double dy_de = 0.5 * (pts[0][1] - pts[1][1]);
-    double dy_dn = 0.5 * (pts[2][1] - pts[1][1]);
+    double dx_de = 0.5 * (pts[2][0] - pts[1][0]); // point 2 switched with 0
+    double dx_dn = 0.5 * (pts[0][0] - pts[1][0]); // ""
+    double dy_de = 0.5 * (pts[2][1] - pts[1][1]); // ""
+    double dy_dn = 0.5 * (pts[0][1] - pts[1][1]); // ""
     double du_de = 0.5 * (prev_points(element[2]) - prev_points(element[1]));
     double du_dn = 0.5 * (prev_points(element[0]) - prev_points(element[1]));
     double du_dx = (1 / jacob) * (dy_dn * du_de - dy_de * du_dn);
@@ -197,14 +197,9 @@
             dp_dy = (0.5 / jacob) * (-dx_dn);
         }
         double c = 2 * jacob * (dp_dx * du_dx + dp_dy * du_dy);
-<<<<<<< HEAD
-        if (element[j] == 15102) {
-          printf("dp/dx: %f,   du/dx: %f,   dp_dy: %f,   du_dy: %f\n",dp_dx,du_dx,dp_dy,du_dy):
-          printf("c: %f, |J|: %f, gradients: %f\n", c, jacob, dp_dx * du_dx + dp_dy * du_dy);
-        }
+        //if (element[j] == 15102) {
+          //printf("pts: %d,%d,%d,   dp/dx: %f,   du/dx: %f,   dp_dy: %f,   du_dy: %f,   gradients: %f,   |J|: %f,   c: %f,   mass entry: %f\n\n",element[0],element[1],element[2],dp_dx,du_dx,dp_dy,du_dy,dp_dx * du_dx + dp_dy * du_dy,jacob,c,inv_mass(element[j]));
+        //}
         new_points(element[j]) += -k * dt * inv_mass(element[j]) * c;
-=======
-        new_points(element[j]) += -k * inv_mass(element[j]) * c;
->>>>>>> 4c70387a
     }
 }