#include <Kokkos_Core.hpp>
#include "mesh.hpp"
#include "fem.hpp"
#include "analytical.hpp"
#include <iostream>

using namespace TFEM;

Solver::Solver(DeviceMesh mesh, MeshColorMap color, Analytical::ZeroBoundary<> boundary_conditions, double timestep, double k)
    : mesh(mesh),
      dt(timestep),
      n_total_steps(0),
      k(k),
      current_point_weights("Current Point Weights", mesh.point_count()),
      prev_point_weights("Prev Point Weights", mesh.point_count()),
      point_mass_inv("Inverse Point Masses", mesh.point_count()),
      element_coloring(color),
      boundary(boundary_conditions)
{
    // point the readonly buffers to the correct place.
    // mass matrix readonly set up alongisde mass matrix itself
    prev_point_weights_readonly = prev_point_weights;
    setup_mass_matrix();
    setup_initial_conditions();
    Kokkos::fence();
}

KOKKOS_INLINE_FUNCTION double det_jacobian(Point pts[3])
{
<<<<<<< HEAD
    //printf("1st half: %f, and 2nd half: %f, and total: %f\n", (pts[2][0] - pts[1][0]) * (pts[0][1] - pts[1][1]), (pts[0][0] - pts[1][0]) * (pts[2][1] - pts[1][1]), ((pts[2][0] - pts[1][0]) * (pts[0][1] - pts[1][1]) - (pts[0][0] - pts[1][0]) * (pts[2][1] - pts[1][1])));
    //printf("2nd half: %f\n", (pts[0][0] - pts[1][0]) * (pts[2][1] - pts[1][1]));
    return 0.25 * ((pts[2][0] - pts[1][0]) * (pts[0][1] - pts[1][1]) - (pts[0][0] - pts[1][0]) * (pts[2][1] - pts[1][1]));
=======
    return 0.5 * ((pts[2][0] - pts[1][0]) * (pts[0][1] - pts[1][1]) - (pts[0][0] - pts[1][0]) * (pts[2][1] - pts[1][1]));
>>>>>>> 290bd4f0
}

void Solver::setup_mass_matrix()
{
    // TODO make this legit based on mesh
    // Right now give dummy scalar of all ones

    auto mesh = this->mesh;
    auto dt = this->dt;
    auto point_mass_inv = this->point_mass_inv;
    this->point_mass_inv_readonly = point_mass_inv;

    int num_elems = mesh.region_count();
    int num_points = mesh.point_count();

    for (int color = 0; color < element_coloring.color_count(); color++)
    {
        auto color_elements = element_coloring.color_member_regions(color);
        Kokkos::parallel_for(color_elements.extent(0), KOKKOS_LAMBDA(const int &i) {
            Region element = color_elements(i);
            Point pts[3];
            for (int j = 0; j < 3; j++)
            {
                pts[j] = mesh.points(element[j]);
            }
            // compute |J| for this triangle
            double jacob = det_jacobian(pts);
            // compute mass-lumped entries for the inverse of the mass matrix
            double c = (jacob * 2 / 3) / dt;
            for (int j = 0; j < 3; j++)
            {
                point_mass_inv(element[j]) += c;
            } });
        Kokkos::fence();
    }

    Kokkos::parallel_for(num_points, KOKKOS_LAMBDA(const int &i) { //
        point_mass_inv(i) = 1 / point_mass_inv(i);
    });
    Kokkos::fence();
}

// DUMMY
void Solver::setup_initial_conditions()
{
    // make up some bogus initial conditions

    // Manifest individual variables needed for capture-by-copy
    auto mesh = this->mesh;
    auto current_points = this->current_point_weights;
    auto boundary = this->boundary;

    Kokkos::parallel_for(mesh.point_count(), KOKKOS_LAMBDA(int i) {
        Point p = mesh.points(i);
        double x = p[0];
        double y = p[1];
        current_points(i) = boundary(x, y, 0); });
}

void Solver::simulate_steps(int n_steps)
{
    for (int i = 0; i < n_steps; (i++, n_total_steps++))
    {
        Kokkos::fence();
        prepare_next_step();
        Kokkos::fence();
        compute_step();
        Kokkos::fence();
        fix_boundary();
    }
}

void Solver::prepare_next_step()
{
    // Step one: copy current to previous. Now we can update current,
    // and it already has the identity term included- we just need to
    // handle the increments
    Kokkos::deep_copy(prev_point_weights, current_point_weights);
}

void Solver::compute_step()
{
    auto do_element = create_element_contribution_functor();
    for (int color = 0; color < element_coloring.color_count(); color++)
    {
        auto elements = element_coloring.color_member_regions(color);

        Kokkos::parallel_for(elements.extent(0), KOKKOS_LAMBDA(int i) {
            Region element = elements(i);
            do_element(element); });
        Kokkos::fence();
    }
}

void Solver::fix_boundary()
{
    auto mesh = this->mesh;
    auto current_points = this->current_point_weights;
    // For now, disregard how edges are segmented and set to 0.
    Kokkos::parallel_for(mesh.boundary_edge_count(), KOKKOS_LAMBDA(int i) {
        auto edge_id = mesh.boundary_edges.entries(i);
        auto e = mesh.edges(edge_id);

        current_points(e[0]) = 0; // Assume that the boundary is closed and uniformly directed, so this hits every boundary point
    });
}

double Solver::measure_error()
{
    double t = n_total_steps * dt;
    auto mesh = this->mesh;
    auto current_points = this->current_point_weights;
    auto analytic = this->boundary;
    double all_result = 0;
    Kokkos::parallel_reduce(mesh.point_count(), KOKKOS_LAMBDA(const int &i, double &err_sum) {
        Point p = mesh.points(i);
        double numerical_value = current_points(i);
        double analytic_value = analytic(p[0], p[1], t);
        err_sum += pow(analytic_value - numerical_value, 2); }, all_result);

    // Boundary points are held to correct, so they contribute 0 error
    // but don't really give a good idea of whats going on in the interior.
    // Measure only interior points.
    return (all_result) / (mesh.point_count() - mesh.boundary_edge_count());
}

SolverImpl::ElementContributionFunctor Solver::create_element_contribution_functor()
{
    return SolverImpl::ElementContributionFunctor(current_point_weights, prev_point_weights_readonly, point_mass_inv_readonly, mesh, k, dt);
}

KOKKOS_INLINE_FUNCTION void SolverImpl::ElementContributionFunctor::operator()(Region element) const
{
    Point pts[3];
    for (int j = 0; j < 3; j++)
    {
        pts[j] = mesh.points(element[j]);
    }
    // compute |J| for this triangle
    double jacob = det_jacobian(pts);
    // compute entries in the vector S*c^n, where S is the stiffness matrix and c^n is the vector of coefficients from the n-th time step
    double dx_de = 0.5 * (pts[0][0] - pts[1][0]);
    double dx_dn = 0.5 * (pts[2][0] - pts[1][0]);
    double dy_de = 0.5 * (pts[0][1] - pts[1][1]);
    double dy_dn = 0.5 * (pts[2][1] - pts[1][1]);
    double du_de = 0.5 * (prev_points(element[2]) - prev_points(element[1]));
    double du_dn = 0.5 * (prev_points(element[0]) - prev_points(element[1]));
    double du_dx = (1 / jacob) * (dy_dn * du_de - dy_de * du_dn);
    double du_dy = (1 / jacob) * (-dx_dn * du_de + dx_de * du_dn);
    for (int j = 0; j < 3; j++)
    {
        double dp_dx;
        double dp_dy;
        if (j == 0)
        {
            dp_dx = (0.5 / jacob) * (-dy_de);
            dp_dy = (0.5 / jacob) * (dx_de);
        }
        else if (j == 1)
        {
            dp_dx = (0.5 / jacob) * (-dy_dn + dy_de);
            dp_dy = (0.5 / jacob) * (dx_dn - dx_de);
        }
        else
        {
            dp_dx = (0.5 / jacob) * (dy_dn);
            dp_dy = (0.5 / jacob) * (-dx_dn);
        }
        double c = 2 * jacob * (dp_dx * du_dx + dp_dy * du_dy);
        //if (element[j] == 50) {
          //printf("c: %f, |J|: %f, gradients: %f\n", c, jacob, dp_dx * du_dx + dp_dy * du_dy);
        //}
        new_points(element[j]) += -k * inv_mass(element[j]) * c;
    }
}<|MERGE_RESOLUTION|>--- conflicted
+++ resolved
@@ -27,13 +27,7 @@
 
 KOKKOS_INLINE_FUNCTION double det_jacobian(Point pts[3])
 {
-<<<<<<< HEAD
-    //printf("1st half: %f, and 2nd half: %f, and total: %f\n", (pts[2][0] - pts[1][0]) * (pts[0][1] - pts[1][1]), (pts[0][0] - pts[1][0]) * (pts[2][1] - pts[1][1]), ((pts[2][0] - pts[1][0]) * (pts[0][1] - pts[1][1]) - (pts[0][0] - pts[1][0]) * (pts[2][1] - pts[1][1])));
-    //printf("2nd half: %f\n", (pts[0][0] - pts[1][0]) * (pts[2][1] - pts[1][1]));
     return 0.25 * ((pts[2][0] - pts[1][0]) * (pts[0][1] - pts[1][1]) - (pts[0][0] - pts[1][0]) * (pts[2][1] - pts[1][1]));
-=======
-    return 0.5 * ((pts[2][0] - pts[1][0]) * (pts[0][1] - pts[1][1]) - (pts[0][0] - pts[1][0]) * (pts[2][1] - pts[1][1]));
->>>>>>> 290bd4f0
 }
 
 void Solver::setup_mass_matrix()
