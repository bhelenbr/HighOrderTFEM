--- conflicted
+++ resolved
@@ -139,12 +139,6 @@
 
     };
 
-<<<<<<< HEAD
-    void load_meshes_from_grd_file(std::string fname, DeviceMesh& device_mesh, HostMesh& host_mesh);
-}
-
-#endif
-=======
     // Create alias for convenience
     template<class ExecSpace> 
     using ExecSpaceMesh = TFEM::Mesh<Kokkos::View<Point*, ExecSpace>, Kokkos::View<Edge*, ExecSpace>, Kokkos::View<Region*, ExecSpace>>;
@@ -172,5 +166,4 @@
      *  (Anything in <> is replaced with its value- the file does not include angle brackets)  
     */
     void load_meshes_from_grd_file(std::string fname, DeviceMesh& device_mesh, DeviceMesh::HostMirrorMesh& host_mesh);
-}
->>>>>>> 8ad2ffd3
+}